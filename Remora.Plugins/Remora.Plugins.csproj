--- conflicted
+++ resolved
@@ -1,10 +1,6 @@
 <Project Sdk="Remora.Sdk/1.0.0">
     <PropertyGroup>
-<<<<<<< HEAD
         <Version>4.0.0</Version>
-=======
-        <VersionPrefix>3.0.5</VersionPrefix>
->>>>>>> 91b4f687
         <Description>
             The default implementation of Remora.Plugins.Abstractions.
         </Description>
@@ -19,12 +15,8 @@
     </ItemGroup>
 
     <ItemGroup>
-<<<<<<< HEAD
       <PackageReference Include="LuzFaltex.Extensions.DependencyInjection" Version="6.0.0" />
-      <PackageReference Include="Remora.Extensions.Options.Immutable" Version="1.0.3" />
-=======
       <PackageReference Include="Remora.Extensions.Options.Immutable" Version="1.0.4" />
->>>>>>> 91b4f687
       <PackageReference Include="System.Linq.Async" Version="6.0.1" />
     </ItemGroup>
 </Project>